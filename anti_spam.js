const authors = [];
var warned = [];
var banned = [];
var messagelog = [];

/**
 * Add simple spam protection to your discord server.
 * @param  {Bot} bot - The discord.js CLient/bot
 * @param  {object} options - Optional (Custom configuarion options)
 * @return {[type]}         [description]
 */
module.exports = function (bot, options) {
  // Set options
  const warnBuffer = (options && options.prefix) || 3;
  const maxBuffer = (options && options.prefix) || 5;
  const interval = (options && options.interval) || 1000;
  const warningMessage = (options && options.warningMessage) || "stop spamming or I'll whack your head off.";
  const banMessage = (options && options.banMessage) || "has been banned for spamming, anyone else?";
  const maxDuplicatesWarning = (options && options.duplicates || 7);
  const maxDuplicatesBan = (options && options.duplicates || 10);
  const deleteMessagesAfterBanForPastDays = (options && options.deleteMessagesAfterBanForPastDays || 7);
  const exemptRoles = (options && options.exemptRoles) || []
  const exemptUsers = (options && options.exemptUsers) || []

  bot.on("message", msg => {

    // bots don't ban do they?
    if (msg.author.bot) return;

<<<<<<< HEAD
    // Return immediately if user is exempt
    if(msg.member && msg.member.roles.some(r => exemptRoles.includes(r.name))) return;
    if(exemptUsers.includes(msg.author.tag)) return;

    if(msg.author.id != bot.user.id){
=======
    if ( (msg.author.id != bot.user.id) && msg.channel.guild) {
>>>>>>> e600792c
      var now = Math.floor(Date.now());
      authors.push({
        "time": now,
        "author": msg.author.id
      });
      messagelog.push({
        "message": msg.content,
        "author": msg.author.id
      });

      // Check how many times the same message has been sent.
      var msgMatch = 0;
      for (var i = 0; i < messagelog.length; i++) {
        if (messagelog[i].message == msg.content && (messagelog[i].author == msg.author.id) && (msg.author.id !== bot.user.id)) {
          msgMatch++;
        }
      }
      // Check matched count
      if (msgMatch == maxDuplicatesWarning && !warned.includes(msg.author.id)) {
        warn(msg, msg.author.id);
      }
      if (msgMatch == maxDuplicatesBan && !banned.includes(msg.author.id)) {
        ban(msg, msg.author.id);
      }

      matched = 0;

      for (var i = 0; i < authors.length; i++) {
        if (authors[i].time > now - interval) {
          matched++;
          if (matched == warnBuffer && !warned.includes(msg.author.id)) {
            warn(msg, msg.author.id);
          }
          else if (matched == maxBuffer) {
            if (!banned.includes(msg.author.id)) {
              ban(msg, msg.author.id);
            }
          }
        }
        else if (authors[i].time < now - interval) {
          authors.splice(i);
          warned.splice(warned.indexOf(authors[i]));
          banned.splice(warned.indexOf(authors[i]));
        }
        if (messagelog.length >= 200) {
          messagelog.shift();
        }
      }
    }
  });

  /**
   * Warn a user
   * @param  {Object} msg
   * @param  {string} userid userid
   */
  function warn(msg, userid) {
    warned.push(msg.author.id);
    msg.channel.send(msg.author + " " + warningMessage);
  }

  /**
   * Ban a user by the user id
   * @param  {Object} msg
   * @param  {string} userid userid
   * @return {boolean} True or False
   */
  function ban(msg, userid) {
    for (var i = 0; i < messagelog.length; i++) {
      if (messagelog[i].author == msg.author.id) {
        messagelog.splice(i);
      }
    }

    banned.push(msg.author.id);

    var user = msg.channel.guild.members.find(member => member.user.id === msg.author.id);
    if (user) {
      user.ban(deleteMessagesAfterBanForPastDays).then((member) => {
        msg.channel.send(msg.author + " " +banMessage);
        return true;
     }).catch(() => {
        msg.channel.send("insufficient permission to kick " + msg.author + " for spamming.");
        return false;
     });
    }
  }

}<|MERGE_RESOLUTION|>--- conflicted
+++ resolved
@@ -27,15 +27,11 @@
     // bots don't ban do they?
     if (msg.author.bot) return;
 
-<<<<<<< HEAD
     // Return immediately if user is exempt
     if(msg.member && msg.member.roles.some(r => exemptRoles.includes(r.name))) return;
     if(exemptUsers.includes(msg.author.tag)) return;
 
-    if(msg.author.id != bot.user.id){
-=======
     if ( (msg.author.id != bot.user.id) && msg.channel.guild) {
->>>>>>> e600792c
       var now = Math.floor(Date.now());
       authors.push({
         "time": now,
